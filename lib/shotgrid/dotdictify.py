--- conflicted
+++ resolved
@@ -36,27 +36,6 @@
 
 class dotdictify(dict):
     """
-<<<<<<< HEAD
-    Dot-accessible dictionary. Allows you to access dictionary keys as attributes.
-
-        >>> life = {
-        ...     'bigBang': {
-        ...         'stars': {
-        ...             'planets': {}
-        ...         }
-        ...     }
-        ... }
-        >>> data = dotdictify(life)
-        >>> print(data.bigBang.stars.planets)
-        {}
-        >>> data.bigBang.stars.planets.earth = {'singleCellLife': 1}
-        >>> print(data.bigBang.stars.planets)
-        {'earth': {'singleCellLife': 1}}
-        >>> print(data.bigBang.stars.planets.earth.singleCellLife)
-        1
-        >>> print(data.bigBang.stars.planets.earth.foobar)
-        {}
-=======
     from shotgrid.dotdictify import dotdictify
 
         life = {
@@ -76,7 +55,6 @@
     # Accessing missing keys returns None {} modifying the dictionary
     data = dotdictify(life)
     a = data.bigBang.stars.planets.nonexistent.attribute  # Returns None, doesn't modify data
->>>>>>> 612869cc
     """
 
     marker = object()
